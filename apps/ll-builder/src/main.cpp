/*
 * SPDX-FileCopyrightText: 2022 UnionTech Software Technology Co., Ltd.
 *
 * SPDX-License-Identifier: LGPL-3.0-or-later
 */

#include "linglong/builder/config.h"
#include "linglong/builder/linglong_builder.h"
#include "linglong/package/architecture.h"
#include "linglong/package/version.h"
#include "linglong/repo/client_factory.h"
#include "linglong/repo/config.h"
#include "linglong/utils/configure.h"
#include "linglong/utils/error/error.h"
#include "linglong/utils/global/initialize.h"
#include "linglong/utils/serialize/yaml.h"
#include "ocppi/cli/crun/Crun.hpp"

#include <QCommandLineOption>
#include <QCommandLineParser>
#include <QCoreApplication>
#include <QMap>
#include <QRegExp>

#include <iostream>

#include <wordexp.h>

namespace {

QStringList splitExec(const QString &exec)
{
    auto words = exec.toStdString();
    wordexp_t p;
    auto ret = wordexp(words.c_str(), &p, WRDE_SHOWERR);
    if (ret != 0) {
        QString errMessage;
        switch (ret) {
        case WRDE_BADCHAR:
            errMessage = "BADCHAR";
            qWarning() << "wordexp error: " << errMessage;
            return {};
        case WRDE_BADVAL:
            errMessage = "BADVAL";
            break;
        case WRDE_CMDSUB:
            errMessage = "CMDSUB";
            break;
        case WRDE_NOSPACE:
            errMessage = "NOSPACE";
            break;
        case WRDE_SYNTAX:
            errMessage = "SYNTAX";
            break;
        default:
            errMessage = "unknown";
        }
        qWarning() << "wordexp error: " << errMessage;
        wordfree(&p);
        return {};
    }
    QStringList res;
    for (int i = 0; i < (int)p.we_wordc; i++) {
        res << p.we_wordv[i];
    }
    wordfree(&p);
    return res;
}

QStringList projectBuildConfigPaths()
{
    QStringList result{};

    auto pwd = QDir::current();

    do {
        auto configPath =
          QStringList{ pwd.absolutePath(), ".ll-builder", "config.yaml" }.join(QDir::separator());
        result << configPath;
    } while (pwd.cdUp());

    return result;
}

QStringList nonProjectBuildConfigPaths()
{
    QStringList result{};

    auto configLocations = QStandardPaths::standardLocations(QStandardPaths::GenericConfigLocation);
    configLocations.append(SYSCONFDIR);

    for (const auto &configLocation : configLocations) {
        result << QStringList{ configLocation, "linglong", "builder", "config.yaml" }.join(
          QDir::separator());
    }

    result << QStringList{ DATADIR, "linglong", "builder", "config.yaml" }.join(QDir::separator());

    return result;
}

void initDefaultBuildConfig()
{
    // ~/.cache
    QDir cacheLocation = QStandardPaths::writableLocation(QStandardPaths::GenericCacheLocation);
    // ~/.config/
    QDir configLocations = QStandardPaths::writableLocation(QStandardPaths::GenericConfigLocation);
    if (!QDir().mkpath(configLocations.filePath("linglong/builder"))) {
        qWarning() << "init BuildConfig directory failed."
                   << configLocations.filePath("linglong/builder");
    }
    QString configFilePath = configLocations.filePath("linglong/builder/config.yaml");
    if (QFile::exists(configFilePath)) {
        return;
    }
    linglong::api::types::v1::BuilderConfig config;
    config.version = 1;
    config.repo = cacheLocation.filePath("linglong-builder").toStdString();
    linglong::builder::saveConfig(config, configFilePath);
}

linglong::utils::error::Result<linglong::api::types::v1::BuilderProject>
parseProjectConfig(const QString &filename)
{
    LINGLONG_TRACE(QString("parse project config %1").arg(filename));
    auto project =
      linglong::utils::serialize::LoadYAMLFile<linglong::api::types::v1::BuilderProject>(filename);
    if (!project) {
        return project;
    }
    auto version = linglong::package::Version(QString::fromStdString(project->package.version));
    if (!version.tweak) {
        return LINGLONG_ERR("Please ensure the package.version number has three parts formatted as "
                            "'MAJOR.MINOR.PATCH.TWEAK'");
    }
    return project;
}

} // namespace

int main(int argc, char **argv)
{
    QCoreApplication app(argc, argv);
    // 初始化 qt qrc
    Q_INIT_RESOURCE(builder_releases);
    using namespace linglong::utils::global;
    // 初始化应用，builder在非tty环境也输出日志
    applicationInitializte(true);

    auto ociRuntimeCLI = qgetenv("LINGLONG_OCI_RUNTIME");
    if (ociRuntimeCLI.isEmpty()) {
        ociRuntimeCLI = LINGLONG_DEFAULT_OCI_RUNTIME;
    }

    auto path = QStandardPaths::findExecutable(ociRuntimeCLI);
    if (path.isEmpty()) {
        qCritical() << ociRuntimeCLI << "not found";
        return -1;
    }

    auto ociRuntime = ocppi::cli::crun::Crun::New(path.toStdString());
    if (!ociRuntime.has_value()) {
        std::rethrow_exception(ociRuntime.error());
    }

    QCommandLineParser parser;

    auto optVerbose = QCommandLineOption({ "v", "verbose" },
                                         "show detail log (deprecated, use QT_LOGGING_RULES)",
                                         "");
    parser.addOptions({ optVerbose });
    parser.addHelpOption();

    QStringList subCommandList = { "create", "build",   "run",  "export", "push",
                                   "import", "extract", "repo", "migrate" };

    parser.addPositionalArgument("subcommand",
                                 subCommandList.join("\n"),
                                 "subcommand [sub-option]");

    parser.parse(QCoreApplication::arguments());

    QStringList args = parser.positionalArguments();
    QString command = args.isEmpty() ? QString() : args.first();
    if (command == "create") {
        LINGLONG_TRACE("command create");

        parser.clearPositionalArguments();
        parser.addPositionalArgument("create", "create build template project", "create");
        parser.addPositionalArgument("name", "project name", "<org.deepin.demo>");

        parser.process(app);

        auto args = parser.positionalArguments();
        auto projectName = args.value(1);

        if (projectName.isEmpty()) {
            parser.showHelp(-1);
        }

        QDir projectDir = QDir::current().absoluteFilePath(projectName);
        if (projectDir.exists()) {
            qCritical() << projectName << "project dir already exists";
            return -1;
        }

        auto ret = projectDir.mkpath(".");
        if (!ret) {
            qCritical() << "create project dir failed";
            return -1;
        }

        auto configFilePath = projectDir.absoluteFilePath("linglong.yaml");
        const auto *templateFilePath = LINGLONG_DATA_DIR "/builder/templates/example.yaml";

        if (!QFileInfo::exists(templateFilePath)) {
            templateFilePath = ":/example.yaml";
        }
        QFile templateFile(templateFilePath);
        QFile configFile(configFilePath);
        if (!templateFile.open(QIODevice::ReadOnly)) {
            qDebug() << templateFilePath << templateFile.error();
            return -1;
        }

        if (!configFile.open(QIODevice::WriteOnly)) {
            qDebug() << configFilePath << configFile.error();
            return -1;
        }

        auto rawData = templateFile.readAll();
        rawData.replace("@ID@", projectName.toUtf8());
        if (configFile.write(rawData) == 0) {
            qDebug() << configFilePath << configFile.error();
            return -1;
        }

        return 0;
    }

    QStringList configPaths = {};
    // 初始化 build config
    initDefaultBuildConfig();
    configPaths << projectBuildConfigPaths();
    configPaths << nonProjectBuildConfigPaths();

    auto builderCfg = linglong::builder::loadConfig(configPaths);
    if (!builderCfg) {
        qCritical() << builderCfg.error();
        return -1;
    }

    auto repoCfg =
      linglong::repo::loadConfig({ QString::fromStdString(builderCfg->repo + "/config.yaml"),
                                   LINGLONG_DATA_DIR "/config.yaml" });
    if (!repoCfg) {
        qCritical() << repoCfg.error();
        return -1;
    }
    linglong::repo::ClientFactory clientFactory(repoCfg->repos[repoCfg->defaultRepo]);

    auto repoRoot = QDir{ QString::fromStdString(builderCfg->repo) };
    if (!repoRoot.exists() && !repoRoot.mkpath(".")) {
        qCritical() << "failed to create the repository of builder.";
        return -1;
    }

    linglong::repo::OSTreeRepo repo(repoRoot, *repoCfg, clientFactory);
    if (command == "migrate") {
        LINGLONG_TRACE("command migrate");

        parser.clearPositionalArguments();
        parser.addPositionalArgument("migrate", "migrate underlying data", "migrate");
        parser.process(app);

        auto ret = repo.dispatchMigration();
        if (!ret) {
            qCritical() << "The underlying data may be corrupted, migration failed:"
                        << ret.error().message();
            return -1;
        }

        return 0;
    }

    if (repo.needMigrate()) {
        qFatal("underlying data needs migrating, please run 'll-builder migrate'");
    }

    auto *containerBuidler = new linglong::runtime::ContainerBuilder(**ociRuntime);
    containerBuidler->setParent(QCoreApplication::instance());

    QMap<QString, std::function<int(QCommandLineParser & parser)>> subcommandMap = {
        { "repo",
          [&](QCommandLineParser &parser) -> int {
              parser.clearPositionalArguments();

              parser.addPositionalArgument("add", "add a remote repo");
              parser.addPositionalArgument("remove", "remove existing repo");
              parser.addPositionalArgument("update", "update url of existing repo");
              parser.addPositionalArgument("set-default", "set default repo");
              parser.addPositionalArgument("show", "show current config", "show\n");
              parser.setApplicationDescription("ll-builder repo add --name=NAME --url=URL\n"
                                               "ll-builder repo remove --name=NAME\n"
                                               "ll-builder repo update --name=NAME --url=NEWURL\n"
                                               "ll-builder repo set-default --name=NAME\n"
                                               "ll-builder repo show");

              auto name = QCommandLineOption("name", "name of remote repo", "name");
              auto url = QCommandLineOption("url", "url of remote repo", "url");
              parser.addOptions({ name, url });
              parser.process(app);

              QStringList args = parser.positionalArguments();
              if (args.size() < 2) {
                  std::cerr << "please specifying an operation." << std::endl;
                  return EINVAL;
              }

              if (!parser.isSet(name)) {
                  std::cerr << "please specifying the repo name." << std::endl;
                  return EINVAL;
              }
              std::string nameVal = parser.value(name).toStdString();

              std::string urlVal;
              if (parser.isSet(url)) {
                  urlVal = parser.value(url).toStdString();
                  if (urlVal.rfind("http", 0) != 0) {
                      std::cerr << "url is invalid." << std::endl;
                      return EINVAL;
                  }

                  if (urlVal.back() == '/') {
                      urlVal.pop_back();
                  }
              }

              const auto &operation = args.at(1);
              if (operation == "show") {
                  const auto &cfg = repo.getConfig();
                  auto &output = std::cout;
                  output << "version: " << cfg.version << "\ndefaultRepo: " << cfg.defaultRepo
                         << "\nrepos:\n"
                         << "name\turl\n";
                  std::for_each(cfg.repos.cbegin(), cfg.repos.cend(), [](const auto &pair) {
                      const auto &[name, url] = pair;
                      output << name << '\t' << url << "\n";
                  });
              }

              auto newCfg = repo.getConfig();
              if (operation == "add") {
                  if (urlVal.empty()) {
                      std::cerr << "url is empty." << std::endl;
                      return EINVAL;
                  }

                  auto node = newCfg.repos.try_emplace(nameVal, urlVal);
                  if (!node.second) {
                      std::cerr << "repo " + nameVal + " already exist." << std::endl;
                      return -1;
                  }

                  auto ret = repo.setConfig(newCfg);
                  if (!ret) {
                      std::cerr << ret.error().message().toStdString() << std::endl;
                      return -1;
                  }

                  return 0;
              }

              auto existingRepo = newCfg.repos.find(nameVal);
              if (existingRepo == newCfg.repos.cend()) {
                  std::cerr << "the operated repo " + nameVal + " doesn't exist." << std::endl;
                  return -1;
              }

              if (operation == "remove") {
                  if (newCfg.defaultRepo == nameVal) {
                      std::cerr << "repo " + nameVal
                          + "is default repo, please change default repo before removing it.";
                      return -1;
                  }

                  newCfg.repos.erase(existingRepo);
                  auto ret = repo.setConfig(newCfg);
                  if (!ret) {
                      std::cerr << ret.error().message().toStdString() << std::endl;
                      return -1;
                  }

                  return 0;
              }

              if (operation == "update") {
                  if (urlVal.empty()) {
                      std::cerr << "url is empty." << std::endl;
                      return -1;
                  }

                  existingRepo->second = urlVal;
                  auto ret = repo.setConfig(newCfg);
                  if (!ret) {
                      std::cerr << ret.error().message().toStdString() << std::endl;
                      return -1;
                  }

                  return 0;
              }

              if (operation == "set-default") {
                  if (newCfg.defaultRepo != nameVal) {
                      newCfg.defaultRepo = nameVal;
                      auto ret = repo.setConfig(newCfg);
                      if (!ret) {
                          std::cerr << ret.error().message().toStdString() << std::endl;
                          return -1;
                      }
                  }
                  return 0;
              }

              std::cerr << "unknown operation:" << operation.toStdString() << std::endl;
              return EINVAL;
          } },
        { "build",
          [&](QCommandLineParser &parser) -> int {
              LINGLONG_TRACE("command build");

              parser.clearPositionalArguments();
              auto yamlFile =
                QCommandLineOption("f",
                                   "file path of the linglong.yaml (default is ./linglong.yaml)",
                                   "path",
                                   "linglong.yaml");
              auto execVerbose =
                QCommandLineOption("exec", "run exec than build script", "command");
              auto buildOffline = QCommandLineOption(
                "offline",
                "only use local files. This implies --skip-fetch-source and --skip-pull-depend",
                "");
              auto buildSkipFetchSource =
                QCommandLineOption("skip-fetch-source", "skip fetch sources", "");
              auto buildSkipPullDepend =
                QCommandLineOption("skip-pull-depend", "skip pull dependency", "");
              auto buildSkipRunContainer =
                QCommandLineOption("skip-run-container",
                                   "skip run container. This implies skip-commit-output",
                                   "");
              auto buildSkipCommitOutput =
                QCommandLineOption("skip-commit-output", "skip commit build output", "");
              auto buildArch = QCommandLineOption("arch", "set the build arch", "arch");

              parser.addOptions({ yamlFile,
                                  execVerbose,
                                  buildOffline,
                                  buildSkipFetchSource,
                                  buildSkipPullDepend,
                                  buildSkipRunContainer,
                                  buildSkipCommitOutput,
                                  buildArch });

              parser.addPositionalArgument("build", "build project", "build");
              parser.setApplicationDescription("linglong build command tools\n"
                                               "Examples:\n"
                                               "ll-builder build -v\n"
                                               "ll-builder build -v -- bash -c \"echo hello\"");

              parser.process(app);
              auto project = parseProjectConfig(QDir().absoluteFilePath(parser.value(yamlFile)));
              if (!project) {
                  qCritical() << project.error();
                  return -1;
              }

              linglong::builder::Builder builder(*project,
                                                 QDir::current(),
                                                 repo,
                                                 *containerBuidler,
                                                 *builderCfg);

              if (parser.isSet(buildArch)) {
                  auto arch =
                    linglong::package::Architecture::parse(parser.value(buildArch).toStdString());
                  if (!arch) {
                      qCritical() << arch.error();
                      return -1;
                  }
                  auto cfg = builder.getConfig();
                  cfg.arch = arch->toString().toStdString();
                  builder.setConfig(cfg);
              }
              if (parser.isSet(buildSkipFetchSource)) {
                  auto cfg = builder.getConfig();
                  cfg.skipFetchSource = true;
                  builder.setConfig(cfg);
              }
              if (parser.isSet(buildSkipPullDepend)) {
                  auto cfg = builder.getConfig();
                  cfg.skipPullDepend = true;
                  builder.setConfig(cfg);
              }
              if (parser.isSet(buildSkipRunContainer)) {
                  auto cfg = builder.getConfig();
                  cfg.skipRunContainer = true;
                  cfg.skipCommitOutput = true;
                  builder.setConfig(cfg);
              }
              if (parser.isSet(buildSkipCommitOutput)) {
                  auto cfg = builder.getConfig();
                  cfg.skipCommitOutput = true;
                  builder.setConfig(cfg);
              }
              if (parser.isSet(buildOffline)) {
                  auto cfg = builder.getConfig();
                  cfg.skipFetchSource = true;
                  cfg.skipPullDepend = true;
                  cfg.offline = true;
                  builder.setConfig(cfg);
              }
              auto allArgs = QCoreApplication::arguments();
              linglong::utils::error::Result<void> ret;
              if (parser.isSet(execVerbose)) {
                  auto exec = splitExec(parser.value(execVerbose));
                  ret = builder.build(exec);
              } else if (allArgs.indexOf("--") > 0) {
                  auto exec = allArgs.mid(allArgs.indexOf("--") + 1);
                  ret = builder.build(exec);
              } else {
                  ret = builder.build();
              }
              if (!ret) {
                  qCritical() << ret.error();
                  return ret.error().code();
              }
              return 0;
          } },
        { "run",
          [&](QCommandLineParser &parser) -> int {
              LINGLONG_TRACE("command run");

              parser.clearPositionalArguments();

              auto yamlFile =
                QCommandLineOption("f",
                                   "file path of the linglong.yaml (default is ./linglong.yaml)",
                                   "path",
                                   "linglong.yaml");
              auto execVerbose =
                QCommandLineOption("exec", "run exec than build script", "command");
              auto buildOffline = QCommandLineOption("offline", "only use local files.", "");
              parser.addOptions({ yamlFile, execVerbose, buildOffline });

              parser.addPositionalArgument("run", "run project", "build");

              parser.process(app);

              auto project = parseProjectConfig(QDir().absoluteFilePath(parser.value(yamlFile)));
              if (!project) {
                  qCritical() << project.error();
                  return -1;
              }

              linglong::builder::Builder builder(*project,
                                                 QDir::current(),
                                                 repo,
                                                 *containerBuidler,
                                                 *builderCfg);
              QStringList exec;
              if (parser.isSet(execVerbose)) {
                  exec = splitExec(parser.value(execVerbose));
              }
              if (parser.isSet(buildOffline)) {
                  auto cfg = builder.getConfig();
                  cfg.skipFetchSource = true;
                  cfg.skipPullDepend = true;
                  cfg.offline = true;
                  builder.setConfig(cfg);
              }
              auto result = builder.run(exec);
              if (!result) {
                  qCritical() << result.error();
                  return -1;
              }

              return 0;
          } },
        { "export",
          [&](QCommandLineParser &parser) -> int {
              LINGLONG_TRACE("command export");
              parser.clearPositionalArguments();

              auto yamlFile =
                QCommandLineOption({ "f", "file" },
                                   "file path of the linglong.yaml (default is ./linglong.yaml)",
                                   "path",
                                   "linglong.yaml");
              auto iconFile = QCommandLineOption({ "i", "icon" }, "uab icon (optional)", "path");
              auto layerMode = QCommandLineOption({ "l", "layer" }, "export layer file");
              parser.addOptions({ yamlFile, iconFile, layerMode });
              parser.process(app);

              auto project = parseProjectConfig(QDir().absoluteFilePath(parser.value(yamlFile)));
              if (!project) {
                  qCritical() << project.error();
                  return -1;
              }

              linglong::builder::Builder builder(*project,
                                                 QDir::current(),
                                                 repo,
                                                 *containerBuidler,
                                                 *builderCfg);

              if (parser.isSet(layerMode)) {
                  auto result = builder.exportLayer(QDir::currentPath());
                  if (!result) {
                      qCritical() << result.error();
                      return -1;
                  }

                  return 0;
              }

              auto result = builder.exportUAB(
                QDir::currentPath(),
                { .iconPath = parser.value(iconFile), .exportDevelop = true, .exportI18n = true });
              if (!result) {
                  qCritical() << result.error();
                  return -1;
              }

              return 0;
          } },
        { "extract",
          [&](QCommandLineParser &parser) -> int {
              LINGLONG_TRACE("command extract");

              parser.clearPositionalArguments();

              parser.addPositionalArgument("extract",
                                           "extract the layer to a directory",
                                           "extract");
              parser.addPositionalArgument("layer", "layer file path", "[layer]");
              parser.addPositionalArgument("destination", "destination directory", "[destination]");

              parser.process(app);

              const auto layerPath = parser.positionalArguments().value(1);
              const auto destination = parser.positionalArguments().value(2);

              if (layerPath.isEmpty() || destination.isEmpty()) {
                  parser.showHelp(-1);
              }

<<<<<<< HEAD
=======
              auto project =
                linglong::utils::serialize::LoadYAMLFile<linglong::api::types::v1::BuilderProject>(
                  QDir().absoluteFilePath("linglong.yaml"));
              if (!project) {
                  qCritical() << project.error();
                  return -1;
              }

              linglong::builder::Builder builder(*project,
                                                 QDir::current(),
                                                 repo,
                                                 *containerBuidler,
                                                 *builderCfg);
>>>>>>> 979f6931
              auto result = linglong::builder::Builder::extractLayer(layerPath, destination);
              if (!result) {
                  qCritical() << result.error();
                  return -1;
              }

              return 0;
          } },
        { "import",
          [&](QCommandLineParser &parser) -> int {
              LINGLONG_TRACE("command import");

              parser.clearPositionalArguments();

              parser.addPositionalArgument("import", "import layer to local repo", "import");

              parser.addPositionalArgument("path", "layer file path", "[path]");

              parser.process(app);

              auto path = parser.positionalArguments().value(1);

              if (path.isEmpty()) {
                  qCritical() << "the layer path should be specified.";
                  parser.showHelp(-1);
              }

              auto project =
                linglong::utils::serialize::LoadYAMLFile<linglong::api::types::v1::BuilderProject>(
                  QDir().absoluteFilePath("linglong.yaml"));
              if (!project) {
                  qCritical() << project.error();
                  return -1;
              }

              linglong::builder::Builder builder(*project,
                                                 QDir::current(),
                                                 repo,
                                                 *containerBuidler,
                                                 *builderCfg);
              auto result = builder.importLayer(path);
              if (!result) {
                  qCritical() << result.error();
                  return -1;
              }
              return 0;
          } },
        { "push",
          [&](QCommandLineParser &parser) -> int {
              LINGLONG_TRACE("command push");

              parser.clearPositionalArguments();

              auto yamlFile =
                QCommandLineOption("f",
                                   "file path of the linglong.yaml (default is ./linglong.yaml)",
                                   "path",
                                   "linglong.yaml");
              parser.addOptions({
                yamlFile,
              });
              parser.addPositionalArgument("push", "push build result to repo", "push");

              auto optRepoUrl = QCommandLineOption("repo-url", "remote repo url", "--repo-url");
              auto optRepoName = QCommandLineOption("repo-name", "remote repo name", "--repo-name");
              auto optRepoChannel =
                QCommandLineOption("channel", "remote repo channel", "--channel", "main");
              auto optNoDevel = QCommandLineOption("no-develop", "push without develop", "");
              parser.addOptions({ yamlFile, optRepoUrl, optRepoName, optRepoChannel, optNoDevel });

              parser.process(app);

              auto repoUrl = parser.value(optRepoUrl);
              auto repoName = parser.value(optRepoName);
              auto repoChannel = parser.value(optRepoChannel);

              auto project = parseProjectConfig(QDir().absoluteFilePath(parser.value(yamlFile)));
              if (!project) {
                  qCritical() << project.error();
                  return -1;
              }

              linglong::builder::Builder builder(*project,
                                                 QDir::current(),
                                                 repo,
                                                 *containerBuidler,
                                                 *builderCfg);
              auto result = builder.push("binary", repoUrl.toStdString(), repoName.toStdString());
              if (!result) {
                  qCritical() << result.error();
                  return -1;
              }

              if (!parser.isSet(optNoDevel)) {
                  result = builder.push("develop", repoUrl.toStdString(), repoName.toStdString());
                  if (!result) {
                      qCritical() << result.error();
                      return -1;
                  }
              }

              return 0;
          } },
    };

    if (subcommandMap.contains(command)) {
        auto subcommand = subcommandMap[command];
        return subcommand(parser);
    }

    parser.showHelp();
    return 0;
}<|MERGE_RESOLUTION|>--- conflicted
+++ resolved
@@ -655,22 +655,6 @@
                   parser.showHelp(-1);
               }
 
-<<<<<<< HEAD
-=======
-              auto project =
-                linglong::utils::serialize::LoadYAMLFile<linglong::api::types::v1::BuilderProject>(
-                  QDir().absoluteFilePath("linglong.yaml"));
-              if (!project) {
-                  qCritical() << project.error();
-                  return -1;
-              }
-
-              linglong::builder::Builder builder(*project,
-                                                 QDir::current(),
-                                                 repo,
-                                                 *containerBuidler,
-                                                 *builderCfg);
->>>>>>> 979f6931
               auto result = linglong::builder::Builder::extractLayer(layerPath, destination);
               if (!result) {
                   qCritical() << result.error();
