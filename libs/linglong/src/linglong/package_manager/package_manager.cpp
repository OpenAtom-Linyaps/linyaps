/*
 * SPDX-FileCopyrightText: 2022 UnionTech Software Technology Co., Ltd.
 *
 * SPDX-License-Identifier: LGPL-3.0-or-later
 */

#include "package_manager.h"

#include "linglong/adaptors/migrate/migrate1.h"
#include "linglong/api/types/v1/Generators.hpp"
#include "linglong/api/types/v1/PackageManager1JobInfo.hpp"
#include "linglong/package/layer_file.h"
#include "linglong/package/layer_packager.h"
#include "linglong/package/uab_file.h"
<<<<<<< HEAD
#include "linglong/package_manager/task.h"
=======
#include "linglong/package_manager/migrate.h"
>>>>>>> 979f6931
#include "linglong/utils/command/env.h"
#include "linglong/utils/dbus/register.h"
#include "linglong/utils/finally/finally.h"
#include "linglong/utils/packageinfo_handler.h"
#include "linglong/utils/serialize/json.h"
#include "linglong/utils/transaction.h"

#include <QDBusInterface>
#include <QDBusReply>
#include <QDBusUnixFileDescriptor>
#include <QDebug>
#include <QEventLoop>
#include <QJsonArray>
#include <QMetaObject>
#include <QSettings>
#include <QUuid>

#include <algorithm>
#include <utility>

namespace linglong::service {

namespace {
template<typename T>
QVariantMap toDBusReply(const utils::error::Result<T> &x) noexcept
{
    Q_ASSERT(!x.has_value());

    return utils::serialize::toQVariantMap(api::types::v1::CommonResult{
      .code = x.error().code(),                    // NOLINT
      .message = x.error().message().toStdString() // NOLINT
    });
}

QVariantMap toDBusReply(int code, const QString &message) noexcept
{
    return utils::serialize::toQVariantMap(api::types::v1::CommonResult{
      .code = code,                    // NOLINT
      .message = message.toStdString() // NOLINT
    });
}

utils::error::Result<package::FuzzyReference>
fuzzyReferenceFromPackage(const api::types::v1::PackageManager1Package &pkg) noexcept
{
    std::optional<QString> channel;
    if (pkg.channel) {
        channel = QString::fromStdString(*pkg.channel);
    }

    std::optional<package::Version> version;
    if (pkg.version) {
        auto tmpVersion = package::Version::parse(QString::fromStdString(*pkg.version));
        if (!tmpVersion) {
            return tl::unexpected(std::move(tmpVersion.error()));
        }

        version = *tmpVersion;
    }

    auto fuzzyRef = package::FuzzyReference::create(channel,
                                                    QString::fromStdString(pkg.id),
                                                    version,
                                                    std::nullopt);
    return fuzzyRef;
}
} // namespace

PackageManager::PackageManager(linglong::repo::OSTreeRepo &repo, QObject *parent)
    : QObject(parent)
    , repo(repo)
{
    // exec install on task list changed signal
    connect(
      this,
      &PackageManager::TaskListChanged,
      this,
      [this](const QString &taskID) {
          // notify task waiting
          if (!this->runningTaskID.isEmpty()) {
              for (auto &task : taskList) {
                  // skip tasks without job
                  if (!task.getJob().has_value() || task.taskID() == runningTaskID) {
                      continue;
                  }
                  auto msg = QString("Waiting for the other tasks");
                  task.updateStatus(InstallTask::Queued, msg);
              }
              return;
          }
          // start next task
          this->runningTaskID = taskID;
          if (this->taskList.empty()) {
              return;
          };
          for (auto task = taskList.begin(); task != taskList.end(); ++task) {
              if (!task->getJob().has_value() || task->currentStatus() != InstallTask::Queued) {
                  continue;
              }
              // execute the task
              auto func = *task->getJob();
              func();
              this->runningTaskID = "";
              taskList.erase(task);
              Q_EMIT this->TaskListChanged("");
              return;
          }
      },
      Qt::QueuedConnection);
}

auto PackageManager::getConfiguration() const noexcept -> QVariantMap
{
    return utils::serialize::toQVariantMap(this->repo.getConfig());
}

void PackageManager::setConfiguration(const QVariantMap &parameters) noexcept
{
    auto cfg = utils::serialize::fromQVariantMap<api::types::v1::RepoConfig>(parameters);
    if (!cfg) {
        sendErrorReply(QDBusError::InvalidArgs, cfg.error().message());
        return;
    }

    const auto &cfgRef = *cfg;
    const auto &curCfg = repo.getConfig();
    if (cfgRef.version == curCfg.version && cfgRef.defaultRepo == curCfg.defaultRepo
        && cfgRef.repos == curCfg.repos) {
        return;
    }

    if (const auto &defaultRepo = cfg->defaultRepo;
        cfg->repos.find(defaultRepo) == cfg->repos.end()) {
        sendErrorReply(QDBusError::Failed,
                       "default repository is missing after updating configuration.");
        return;
    }

    auto result = this->repo.setConfig(*cfg);
    if (!result) {
        sendErrorReply(QDBusError::Failed, result.error().message());
    }
}

QVariantMap PackageManager::installFromLayer(const QDBusUnixFileDescriptor &fd) noexcept
{
    auto layerFileRet =
      package::LayerFile::New(QString("/proc/%1/fd/%2").arg(getpid()).arg(fd.fileDescriptor()));
    if (!layerFileRet) {
        return toDBusReply(layerFileRet);
    }
    Q_ASSERT(*layerFileRet != nullptr);

    const auto &layerFile = *layerFileRet;
    auto realFile = layerFile->symLinkTarget();
    auto metaInfoRet = layerFile->metaInfo();
    if (!metaInfoRet) {
        return toDBusReply(metaInfoRet);
    }

    const auto &metaInfo = *metaInfoRet;
    auto packageInfoRet = utils::parsePackageInfo(metaInfo.info);
    if (!packageInfoRet) {
        return toDBusReply(packageInfoRet);
    }

    const auto &packageInfo = *packageInfoRet;
    auto versionRet = package::Version::parse(QString::fromStdString(packageInfo.version));
    if (!versionRet) {
        return toDBusReply(versionRet);
    }

    auto fuzzyRef = package::FuzzyReference::parse(QString::fromStdString(packageInfo.id));
    if (!fuzzyRef) {
        return toDBusReply(fuzzyRef);
    }

    auto ref = this->repo.clearReference(*fuzzyRef,
                                         {
                                           .fallbackToRemote = false // NOLINT
                                         });
    if (ref) {
        auto layerDir = this->repo.getLayerDir(*ref, packageInfo.packageInfoV2Module);
        if (layerDir && layerDir->valid()) {
            return toDBusReply(-1, ref->toString() + " is already installed");
        }
    }

    auto architectureRet = package::Architecture::parse(packageInfo.arch[0]);
    if (!architectureRet) {
        return toDBusReply(architectureRet);
    }

    auto packageRefRet = package::Reference::create(QString::fromStdString(packageInfo.channel),
                                                    QString::fromStdString(packageInfo.id),
                                                    *versionRet,
                                                    *architectureRet);
    if (!packageRefRet) {
        return toDBusReply(packageRefRet);
    }
    const auto &packageRef = *packageRefRet;

    InstallTask task{ packageRef, packageInfo.packageInfoV2Module };
    if (std::find(this->taskList.cbegin(), this->taskList.cend(), task) != this->taskList.cend()) {
        return toDBusReply(-1,
                           "the target " % packageRef.toString() % "/"
                             % QString::fromStdString(packageInfo.packageInfoV2Module)
                             % " is being operated");
    }
    auto &taskRef = this->taskList.emplace_back(std::move(task));
    connect(&taskRef, &InstallTask::TaskChanged, this, &PackageManager::TaskChanged);

    auto installer =
      [this,
       fdDup = fd, // keep file descriptor don't close by the destructor of QDBusUnixFileDescriptor
       &taskRef,
       packageRef = std::move(packageRefRet).value(),
       layerFile = *layerFileRet,
<<<<<<< HEAD
       isDevelop]() {
=======
       module = packageInfo.packageInfoV2Module]() {
          auto removeTask = utils::finally::finally([&taskRef, this] {
              auto elem = std::find(this->taskList.begin(), this->taskList.end(), taskRef);
              if (elem == this->taskList.end()) {
                  qCritical() << "the status of package manager is invalid";
                  return;
              }
              this->taskList.erase(elem);
          });
>>>>>>> 979f6931
          taskRef.updateStatus(InstallTask::preInstall, "prepare for installing layer");

          package::LayerPackager layerPackager;
          auto layerDir = layerPackager.unpack(*layerFile);
          if (!layerDir) {
              taskRef.reportError(std::move(layerDir).error());
              return;
          }

          auto unmountLayer = utils::finally::finally([mountPoint = layerDir->absolutePath()] {
              if (QFileInfo::exists(mountPoint)) {
                  auto ret = utils::command::Exec("umount", { mountPoint });
                  if (!ret) {
                      qCritical() << "failed to umount " << mountPoint
                                  << ", please umount it manually";
                  }
              }
          });

          auto info = (*layerDir).info();
          if (!info) {
              taskRef.reportError(std::move(info).error());
              return;
          }

<<<<<<< HEAD
          pullDependency(taskRef, *info, isDevelop);

=======
          pullDependency(taskRef, *info, module);
>>>>>>> 979f6931
          if (taskRef.currentStatus() == InstallTask::Failed
              || taskRef.currentStatus() == InstallTask::Canceled) {
              return;
          }

          auto result = this->repo.importLayerDir(*layerDir);
          if (!result) {
              taskRef.reportError(std::move(result).error());
              return;
          }

          this->repo.exportReference(packageRef);
          taskRef.updateStatus(InstallTask::Success, "install layer successfully");
      };
    taskRef.setJob(std::move(installer));
    Q_EMIT TaskListChanged(taskRef.taskID());
    return utils::serialize::toQVariantMap(api::types::v1::PackageManager1ResultWithTaskID{
      .taskID = taskRef.taskID().toStdString(),
      .code = 0,
      .message = (realFile + " is now installing").toStdString(),
    });
}

QVariantMap PackageManager::installFromUAB(const QDBusUnixFileDescriptor &fd) noexcept
{
    auto uabRet = package::UABFile::loadFromFile(
      QString("/proc/%1/fd/%2").arg(getpid()).arg(fd.fileDescriptor()));
    if (!uabRet) {
        return toDBusReply(uabRet);
    }
    const auto &uab = *uabRet;
    auto realFile = uab->symLinkTarget();

    auto metaInfoRet = uab->getMetaInfo();
    if (!metaInfoRet) {
        return toDBusReply(metaInfoRet);
    }

    const auto &metaInfo = *metaInfoRet;
    auto layerInfos = metaInfo.get().layers;
    auto appLayerIt = std::find_if(layerInfos.cbegin(),
                                   layerInfos.cend(),
                                   [](const api::types::v1::UabLayer &layer) {
                                       return layer.info.kind == "app";
                                   });
    if (appLayerIt == layerInfos.cend()) {
        return toDBusReply(-1, "couldn't find application layer in this uab");
    }
    auto appLayer = *appLayerIt;

    auto versionRet = package::Version::parse(QString::fromStdString(appLayer.info.version));
    if (!versionRet) {
        return toDBusReply(versionRet);
    }

    auto architectureRet = package::Architecture::parse(appLayer.info.arch[0]);
    if (!architectureRet) {
        return toDBusReply(architectureRet);
    }

    auto appRefRet = package::Reference::create(QString::fromStdString(appLayer.info.channel),
                                                QString::fromStdString(appLayer.info.id),
                                                *versionRet,
                                                *architectureRet);
    if (!appRefRet) {
        return toDBusReply(appRefRet);
    }
    const auto &appRef = *appRefRet;

    InstallTask task{ appRef, appLayer.info.packageInfoV2Module };
    if (std::find(this->taskList.cbegin(), this->taskList.cend(), task) != this->taskList.cend()) {
        return toDBusReply(-1,
                           "the target " % appRef.toString() % "/"
                             % QString::fromStdString(appLayer.info.packageInfoV2Module)
                             % " is being operated");
    }

    layerInfos.erase(appLayerIt);
    layerInfos.insert(layerInfos.begin(),
                      std::move(appLayer)); // app layer should place to the first of vector
    auto &taskRef = this->taskList.emplace_back(std::move(task));
    connect(&taskRef, &InstallTask::TaskChanged, this, &PackageManager::TaskChanged);

    auto installer =
      [this,
       &taskRef,
       fdDup = fd, // keep file descriptor don't close by the destructor of QDBusUnixFileDescriptor
       uab = std::move(uabRet).value(),
       layerInfos = std::move(layerInfos),
       metaInfo = std::move(metaInfoRet).value(),
       appRef = std::move(appRefRet).value()] {
          if (taskRef.currentStatus() == InstallTask::Canceled) {
              qInfo() << "task" << taskRef.taskID() << "has been canceled by user, layer"
                      << taskRef.layer();
              return;
          }

          taskRef.updateStatus(InstallTask::preInstall, "prepare for installing uab");
          auto verifyRet = uab->verify();
          if (!verifyRet) {
              taskRef.reportError(std::move(verifyRet).error());
              return;
          }

          if (!*verifyRet) {
              taskRef.updateStatus(InstallTask::Failed, "couldn't pass uab verification");
              return;
          }

          if (taskRef.currentStatus() == InstallTask::Canceled) {
              qInfo() << "task" << taskRef.taskID() << "has been canceled by user, layer"
                      << taskRef.layer();
              return;
          }

          auto mountPoint = uab->mountUab();
          if (!mountPoint) {
              taskRef.reportError(std::move(mountPoint).error());
              return;
          }

          if (taskRef.currentStatus() == InstallTask::Canceled) {
              qInfo() << "task" << taskRef.taskID() << "has been canceled by user, layer"
                      << taskRef.layer();
              return;
          }

          const auto &uabLayersDirInfo = QFileInfo{ mountPoint->absoluteFilePath("layers") };
          if (!uabLayersDirInfo.exists() || !uabLayersDirInfo.isDir()) {
              taskRef.updateStatus(InstallTask::Failed,
                                   "the contents of this uab file are invalid");
              return;
          }

          utils::Transaction transaction;
          const auto &uabLayersDir = QDir{ uabLayersDirInfo.absoluteFilePath() };
          package::LayerDir appLayerDir;
          for (const auto &layer : layerInfos) {
              if (taskRef.currentStatus() == InstallTask::Canceled) {
                  qInfo() << "task" << taskRef.taskID() << "has been canceled by user, layer"
                          << taskRef.layer();
                  return;
              }

              QDir layerDirPath = uabLayersDir.absoluteFilePath(
                QString::fromStdString(layer.info.id) % QDir::separator()
                % QString::fromStdString(layer.info.packageInfoV2Module));

              if (!layerDirPath.exists()) {
                  taskRef.updateStatus(InstallTask::Failed,
                                       "layer directory " % layerDirPath.absolutePath()
                                         % " doesn't exist");
                  return;
              }

              const auto &layerDir = package::LayerDir{ layerDirPath.absolutePath() };
              std::optional<std::string> subRef{ std::nullopt };
              if (layer.minified) {
                  subRef = metaInfo.get().uuid;
              }

              auto infoRet = layerDir.info();
              if (!infoRet) {
                  taskRef.reportError(std::move(infoRet).error());
                  return;
              }
              auto &info = *infoRet;

              auto refRet = package::Reference::fromPackageInfo(info);
              if (!refRet) {
                  taskRef.reportError(std::move(refRet).error());
                  return;
              }
              auto &ref = *refRet;

              bool isAppLayer = layer.info.kind == "app";
              if (isAppLayer) { // it's meaningless for app layer that declare minified is true
                  subRef = std::nullopt;
              }

              auto ret = this->repo.importLayerDir(layerDir, subRef);
              if (!ret) {
                  if (ret.error().code() == 0
                      && !isAppLayer) { // if dependency already exist, skip it
                      continue;
                  }
                  taskRef.reportError(std::move(ret).error());
                  return;
              }

              transaction.addRollBack(
                [this, layerInfo = std::move(info), layerRef = ref, subRef]() noexcept {
                    auto ret = this->repo.remove(layerRef, layerInfo.packageInfoV2Module, subRef);
                    if (!ret) {
                        qCritical() << "rollback importLayerDir failed:" << ret.error().message();
                    }
                });
          }

          transaction.commit();
          this->repo.exportReference(appRef);

          taskRef.updateStatus(InstallTask::Success, "install uab successfully");
      };

    taskRef.setJob(std::move(installer));
    Q_EMIT TaskListChanged(taskRef.taskID());
    return utils::serialize::toQVariantMap(api::types::v1::PackageManager1ResultWithTaskID{
      .taskID = taskRef.taskID().toStdString(),
      .code = 0,
      .message = (realFile + " is now installing").toStdString(),
    });
}

auto PackageManager::InstallFromFile(const QDBusUnixFileDescriptor &fd,
                                     const QString &fileType) noexcept -> QVariantMap
{
    const static QHash<QString,
                       QVariantMap (PackageManager::*)(const QDBusUnixFileDescriptor &) noexcept>
      installers = { { "layer", &PackageManager::installFromLayer },
                     { "uab", &PackageManager::installFromUAB } };

    if (!installers.contains(fileType)) {
        return toDBusReply(QDBusError::NotSupported,
                           QString{ "%1 is unsupported fileType" }.arg(fileType));
    }

    return std::invoke(installers[fileType], this, fd);
}

auto PackageManager::Install(const QVariantMap &parameters) noexcept -> QVariantMap
{
    auto paras =
      utils::serialize::fromQVariantMap<api::types::v1::PackageManager1InstallParameters>(
        parameters);
    if (!paras) {
        return toDBusReply(paras);
    }

    auto fuzzyRef = fuzzyReferenceFromPackage(paras->package);
    if (!fuzzyRef) {
        return toDBusReply(fuzzyRef);
    }

    auto ref = this->repo.clearReference(*fuzzyRef,
                                         {
                                           .fallbackToRemote = false // NOLINT
                                         });
    auto curModule = paras->package.packageManager1PackageModule.value_or("binary");

    if (ref) {
        auto layerDir = this->repo.getLayerDir(*ref, curModule);
        if (layerDir && layerDir->valid()) {
            return toDBusReply(-1, ref->toString() + " is already installed");
        }
    }

    ref = this->repo.clearReference(*fuzzyRef,
                                    {
                                      .forceRemote = true // NOLINT
                                    });
    if (!ref) {
        return toDBusReply(ref);
    }
    auto reference = *ref;

    InstallTask task{ reference, curModule };
    if (std::find(this->taskList.cbegin(), this->taskList.cend(), task) != this->taskList.cend()) {
        return toDBusReply(-1,
                           "the target " % reference.toString() % "/"
                             % QString::fromStdString(curModule) % " is being operated");
    }

    // append to the task list
    auto &taskRef = this->taskList.emplace_back(std::move(task));
    connect(&taskRef, &InstallTask::TaskChanged, this, &PackageManager::TaskChanged);

<<<<<<< HEAD
    taskRef.setJob([this, &taskRef, reference, isDevelop]() {
        this->installRef(taskRef, reference, isDevelop);
    });
    // notify task list change
    Q_EMIT TaskListChanged(taskRef.taskID());
    qWarning() << "current task queue size:" << this->taskList.size();
=======
    QMetaObject::invokeMethod(
      QCoreApplication::instance(),
      [this, reference, &taskRef, curModule] {
          auto _ = utils::finally::finally([this, reference, &taskRef]() {
              auto elem = std::find(this->taskList.begin(), this->taskList.end(), taskRef);
              if (elem == this->taskList.end()) {
                  qCritical() << "the status of package manager is invalid";
                  return;
              }
              this->taskList.erase(elem);
          });

          this->Install(taskRef, reference, curModule);
      },
      Qt::QueuedConnection);

>>>>>>> 979f6931
    return utils::serialize::toQVariantMap(api::types::v1::PackageManager1ResultWithTaskID{
      .taskID = taskRef.taskID().toStdString(),
      .code = 0,
      .message = (ref->toString() + " is now installing").toStdString(),
    });
}

<<<<<<< HEAD
void PackageManager::installRef(InstallTask &taskContext,
                                const package::Reference &ref,
                                bool develop) noexcept
=======
void PackageManager::Install(InstallTask &taskContext,
                             const package::Reference &ref,
                             const std::string &module) noexcept
>>>>>>> 979f6931
{
    LINGLONG_TRACE("install " + ref.toString());

    taskContext.updateStatus(InstallTask::preInstall, "prepare installing " + ref.toString());

    auto currentArch = package::Architecture::currentCPUArchitecture();
    Q_ASSERT(currentArch.has_value());
    if (ref.arch != *currentArch) {
        taskContext.updateStatus(InstallTask::Failed,
                                 "app arch:" + ref.arch.toString()
                                   + " not match host architecture");
        return;
    }

    utils::Transaction t;

    this->repo.pull(taskContext, ref, module);
    if (taskContext.currentStatus() == InstallTask::Failed
        || taskContext.currentStatus() == InstallTask::Canceled) {
        return;
    }
    t.addRollBack([this, &ref, &module]() noexcept {
        auto result = this->repo.remove(ref, module);
        if (!result) {
            qCritical() << result.error();
            Q_ASSERT(false);
        }
    });

    auto layerDir = this->repo.getLayerDir(ref);
    if (!layerDir) {
        taskContext.updateStatus(InstallTask::Failed, LINGLONG_ERRV(layerDir).message());
        return;
    }

    auto info = layerDir->info();
    if (!info) {
        taskContext.updateStatus(InstallTask::Failed, LINGLONG_ERRV(info).message());
        return;
    }
<<<<<<< HEAD

    pullDependency(taskContext, *info, develop);
=======
    // for 'kind: app', check runtime and foundation
    if (info->kind == "app") {
        pullDependency(taskContext, *info, module);
    }
>>>>>>> 979f6931

    // check the status of pull runtime and foundation
    if (taskContext.currentStatus() == InstallTask::Failed
        || taskContext.currentStatus() == InstallTask::Canceled) {
        return;
    }

    this->repo.exportReference(ref);

    taskContext.updateStatus(InstallTask::Success, "Install " + ref.toString() + " success");
    t.commit();
}

auto PackageManager::Uninstall(const QVariantMap &parameters) noexcept -> QVariantMap
{
    auto paras =
      utils::serialize::fromQVariantMap<api::types::v1::PackageManager1UninstallParameters>(
        parameters);
    if (!paras) {
        return toDBusReply(paras);
    }

    auto fuzzyRef = fuzzyReferenceFromPackage(paras->package);
    if (!fuzzyRef) {
        return toDBusReply(fuzzyRef);
    }

    auto ref = this->repo.clearReference(*fuzzyRef,
                                         {
                                           .fallbackToRemote = false // NOLINT
                                         });
    if (!ref) {
        return toDBusReply(-1, fuzzyRef->toString() + " not installed.");
    }

    auto module = paras->package.packageManager1PackageModule.value_or("binary");
    this->repo.unexportReference(*ref);
    auto result = this->repo.remove(*ref, module);
    if (!result) {
        return toDBusReply(result);
    }

    return toDBusReply(0, "Uninstall " + ref->toString() + " success.");
}

auto PackageManager::Update(const QVariantMap &parameters) noexcept -> QVariantMap
{
    auto paras =
      utils::serialize::fromQVariantMap<api::types::v1::PackageManager1UninstallParameters>(
        parameters);
    if (!paras) {
        return toDBusReply(paras);
    }

    auto installedAppFuzzyRef = fuzzyReferenceFromPackage(paras->package);
    if (!installedAppFuzzyRef) {
        return toDBusReply(installedAppFuzzyRef);
    }

    auto ref = this->repo.clearReference(*installedAppFuzzyRef,
                                         {
                                           .fallbackToRemote = false // NOLINT
                                         });
    if (!ref) {
        return toDBusReply(-1, installedAppFuzzyRef->toString() + " not installed.");
    }

    auto newRef = this->repo.clearReference(*installedAppFuzzyRef,
                                            {
                                              .forceRemote = true // NOLINT
                                            });
    if (!newRef) {
        return toDBusReply(newRef);
    }

    if (newRef->version <= ref->version) {
        return toDBusReply(
          -1,
          QString("remote version is %1, the latest version %2 is already installed")
            .arg(newRef->version.toString())
            .arg(ref->version.toString()));
    }

    const auto reference = *ref;
    const auto newReference = *newRef;
    qInfo() << "Before upgrade, old Ref: " << reference.toString()
            << " new Ref: " << newReference.toString();

    auto curModule = paras->package.packageManager1PackageModule.value_or("binary");
    InstallTask task{ newReference, curModule };
    if (std::find(this->taskList.cbegin(), this->taskList.cend(), task) != this->taskList.cend()) {
        return toDBusReply(-1,
                           "the target " % newReference.toString() % "/"
                             % QString::fromStdString(curModule) % " is being operated");
    }

    auto &taskRef = this->taskList.emplace_back(std::move(task));
    connect(&taskRef, &InstallTask::TaskChanged, this, &PackageManager::TaskChanged);
<<<<<<< HEAD
    taskRef.setJob([this, &taskRef, reference, newReference, isDevelop]() {
        this->Update(taskRef, reference, newReference, isDevelop);
    });
    Q_EMIT TaskListChanged(taskRef.taskID());
=======

    QMetaObject::invokeMethod(
      QCoreApplication::instance(),
      [this, reference, newReference, &taskRef, curModule] {
          auto removeTask = utils::finally::finally([&taskRef, this] {
              auto elem = std::find(this->taskList.begin(), this->taskList.end(), taskRef);
              if (elem == this->taskList.end()) {
                  qCritical() << "the status of package manager is invalid";
                  return;
              }
              this->taskList.erase(elem);
          });

          this->Update(taskRef, reference, newReference, curModule);
      },
      Qt::QueuedConnection);

>>>>>>> 979f6931
    return utils::serialize::toQVariantMap(api::types::v1::PackageManager1ResultWithTaskID{
      .taskID = taskRef.taskID().toStdString(),
      .code = 0,
      .message = (ref->toString() + " is updating").toStdString(),
    });
}

void PackageManager::Update(InstallTask &taskContext,
                            const package::Reference &ref,
                            const package::Reference &newRef,
                            const std::string &module) noexcept
{
    LINGLONG_TRACE("update " + ref.toString());

    utils::Transaction t;

<<<<<<< HEAD
    this->installRef(taskContext, newRef, develop);
=======
    this->Install(taskContext, newRef, module);
>>>>>>> 979f6931
    if (taskContext.currentStatus() == InstallTask::Failed
        || taskContext.currentStatus() == InstallTask::Canceled) {
        return;
    }
    t.addRollBack([this, &newRef, &ref, &module]() noexcept {
        auto result = this->repo.remove(newRef, module);
        if (!result) {
            qCritical() << result.error();
        }
        this->repo.unexportReference(newRef);
        this->repo.exportReference(ref);
    });

    this->repo.unexportReference(ref);
    this->repo.exportReference(newRef);

    taskContext.updateStatus(InstallTask::Success,
                             "Upgrade " + ref.toString() + "to" + newRef.toString() + " success");
    t.commit();

    // try to remove old version
    auto result = this->repo.remove(ref, module);
    if (!result) {
        qCritical() << "Failed to remove old package: " << ref.toString();
    }
}

auto PackageManager::Search(const QVariantMap &parameters) noexcept -> QVariantMap
{
    auto paras = utils::serialize::fromQVariantMap<api::types::v1::PackageManager1SearchParameters>(
      parameters);
    if (!paras) {
        return toDBusReply(paras);
    }

    auto fuzzyRef = package::FuzzyReference::parse(QString::fromStdString(paras->id));
    if (!fuzzyRef) {
        return toDBusReply(fuzzyRef);
    }
    auto jobID = QUuid::createUuid().toString();
    auto ref = *fuzzyRef;
    m_search_queue.runTask([this, jobID, ref]() {
        auto pkgInfos = this->repo.listRemote(ref);
        if (!pkgInfos.has_value()) {
            qWarning() << "list remote failed: " << pkgInfos.error().message();
            Q_EMIT this->SearchFinished(jobID, toDBusReply(pkgInfos));
            return;
        }
        auto result = api::types::v1::PackageManager1SearchResult{
            .packages = *pkgInfos,
            .code = 0,
            .message = "",
        };
        Q_EMIT this->SearchFinished(jobID, utils::serialize::toQVariantMap(result));
    });
    auto result = utils::serialize::toQVariantMap(api::types::v1::PackageManager1JobInfo{
      .id = jobID.toStdString(),
      .code = 0,
      .message = "",
    });
    return result;
}

QVariantMap PackageManager::Migrate() noexcept
{
    qDebug() << "migrate request from:" << message().service();

    auto *migrate = new linglong::service::Migrate(this);
    new linglong::adaptors::migrate::Migrate1(migrate);
    auto ret =
      utils::dbus::registerDBusObject(connection(), "/org/deepin/linglong/Migrate1", migrate);
    if (!ret) {
        return toDBusReply(ret);
    }

    QMetaObject::invokeMethod(
      QCoreApplication::instance(),
      [this, migrate]() {
          auto ret = this->repo.dispatchMigration();
          if (!ret) {
              Q_EMIT migrate->MigrateDone(ret.error().code(), ret.error().message());
          } else {
              Q_EMIT migrate->MigrateDone(0, "migrate successfully");
          }

          migrate->deleteLater();
      },
      Qt::QueuedConnection);

    return utils::serialize::toQVariantMap(api::types::v1::CommonResult{
      .code = 0,
      .message = "package manager is migrating data",
    });
}

void PackageManager::CancelTask(const QString &taskID) noexcept
{
    auto task = std::find_if(taskList.begin(), taskList.end(), [&taskID](const InstallTask &task) {
        return task.taskID() == taskID;
    });

    if (task == taskList.cend()) {
        return;
    }

    task->cancelTask();
    task->updateStatus(InstallTask::Canceled,
                       QString{ "cancel installing app %1" }.arg(task->layer()));
}

void PackageManager::pullDependency(InstallTask &taskContext,
                                    const api::types::v1::PackageInfoV2 &info,
                                    const std::string &module) noexcept
{
    if (info.kind != "app") {
        return;
    }

    LINGLONG_TRACE("pull dependency runtime and base");

    utils::Transaction transaction;

    if (info.runtime) {
        auto fuzzyRuntime = package::FuzzyReference::parse(QString::fromStdString(*info.runtime));
        if (!fuzzyRuntime) {
            taskContext.updateStatus(InstallTask::Failed, LINGLONG_ERRV(fuzzyRuntime).message());
            return;
        }

        auto runtime = this->repo.clearReference(*fuzzyRuntime,
                                                 {
                                                   .forceRemote = false,
                                                   .fallbackToRemote = true,
                                                 });
        if (!runtime) {
            taskContext.updateStatus(InstallTask::Failed, runtime.error().message());
            return;
        }

        taskContext.updateStatus(InstallTask::installRuntime,
                                     "Installing runtime " + runtime->toString());

        // 如果runtime已存在，则直接使用, 否则从远程拉取
        auto runtimeLayerDir = repo.getLayerDir(*runtime, module);
        if (!runtimeLayerDir) {
            if (taskContext.currentStatus() == InstallTask::Canceled) {
                return;
            }

            this->repo.pull(taskContext, *runtime, module);

            if (taskContext.currentStatus() == InstallTask::Canceled
                || taskContext.currentStatus() == InstallTask::Failed) {
                return;
            }

<<<<<<< HEAD
            transaction.addRollBack([this, runtimeRef = *runtime, develop]() noexcept {
                auto result = this->repo.remove(runtimeRef, develop);
=======
            auto runtimeRef = *runtime;
            transaction.addRollBack([this, runtimeRef, &module]() noexcept {
                auto result = this->repo.remove(runtimeRef, module);
>>>>>>> 979f6931
                if (!result) {
                    qCritical() << result.error();
                    Q_ASSERT(false);
                }
            });
        }
    }

    auto fuzzyBase = package::FuzzyReference::parse(QString::fromStdString(info.base));
    if (!fuzzyBase) {
        taskContext.updateStatus(InstallTask::Failed, LINGLONG_ERRV(fuzzyBase).message());
        return;
    }

    auto base = this->repo.clearReference(*fuzzyBase,
                                          {
                                            .forceRemote = false,
                                            .fallbackToRemote = true,
                                          });
    if (!base) {
        taskContext.updateStatus(InstallTask::Failed, LINGLONG_ERRV(base).message());
        return;
    }

    taskContext.updateStatus(InstallTask::installBase, "Installing base " + base->toString());

    // 如果base已存在，则直接使用, 否则从远程拉取
    auto baseLayerDir = repo.getLayerDir(*base, module);
    if (!baseLayerDir) {
        if (taskContext.currentStatus() == InstallTask::Canceled) {
            return;
        }

<<<<<<< HEAD
        this->repo.pull(taskContext, *base, develop);

        if (taskContext.currentStatus() == InstallTask::Canceled
            || taskContext.currentStatus() == InstallTask::Failed) {
=======
        this->repo.pull(taskContext, *base, module);
        if (taskContext.currentStatus() == InstallTask::Failed) {
>>>>>>> 979f6931
            return;
        }
    }

    transaction.commit();
}

} // namespace linglong::service<|MERGE_RESOLUTION|>--- conflicted
+++ resolved
@@ -12,11 +12,7 @@
 #include "linglong/package/layer_file.h"
 #include "linglong/package/layer_packager.h"
 #include "linglong/package/uab_file.h"
-<<<<<<< HEAD
-#include "linglong/package_manager/task.h"
-=======
 #include "linglong/package_manager/migrate.h"
->>>>>>> 979f6931
 #include "linglong/utils/command/env.h"
 #include "linglong/utils/dbus/register.h"
 #include "linglong/utils/finally/finally.h"
@@ -235,19 +231,7 @@
        &taskRef,
        packageRef = std::move(packageRefRet).value(),
        layerFile = *layerFileRet,
-<<<<<<< HEAD
-       isDevelop]() {
-=======
        module = packageInfo.packageInfoV2Module]() {
-          auto removeTask = utils::finally::finally([&taskRef, this] {
-              auto elem = std::find(this->taskList.begin(), this->taskList.end(), taskRef);
-              if (elem == this->taskList.end()) {
-                  qCritical() << "the status of package manager is invalid";
-                  return;
-              }
-              this->taskList.erase(elem);
-          });
->>>>>>> 979f6931
           taskRef.updateStatus(InstallTask::preInstall, "prepare for installing layer");
 
           package::LayerPackager layerPackager;
@@ -273,12 +257,7 @@
               return;
           }
 
-<<<<<<< HEAD
-          pullDependency(taskRef, *info, isDevelop);
-
-=======
           pullDependency(taskRef, *info, module);
->>>>>>> 979f6931
           if (taskRef.currentStatus() == InstallTask::Failed
               || taskRef.currentStatus() == InstallTask::Canceled) {
               return;
@@ -556,31 +535,12 @@
     auto &taskRef = this->taskList.emplace_back(std::move(task));
     connect(&taskRef, &InstallTask::TaskChanged, this, &PackageManager::TaskChanged);
 
-<<<<<<< HEAD
-    taskRef.setJob([this, &taskRef, reference, isDevelop]() {
-        this->installRef(taskRef, reference, isDevelop);
+    taskRef.setJob([this, &taskRef, reference, curModule]() {
+        this->installRef(taskRef, reference, curModule);
     });
     // notify task list change
     Q_EMIT TaskListChanged(taskRef.taskID());
     qWarning() << "current task queue size:" << this->taskList.size();
-=======
-    QMetaObject::invokeMethod(
-      QCoreApplication::instance(),
-      [this, reference, &taskRef, curModule] {
-          auto _ = utils::finally::finally([this, reference, &taskRef]() {
-              auto elem = std::find(this->taskList.begin(), this->taskList.end(), taskRef);
-              if (elem == this->taskList.end()) {
-                  qCritical() << "the status of package manager is invalid";
-                  return;
-              }
-              this->taskList.erase(elem);
-          });
-
-          this->Install(taskRef, reference, curModule);
-      },
-      Qt::QueuedConnection);
-
->>>>>>> 979f6931
     return utils::serialize::toQVariantMap(api::types::v1::PackageManager1ResultWithTaskID{
       .taskID = taskRef.taskID().toStdString(),
       .code = 0,
@@ -588,15 +548,9 @@
     });
 }
 
-<<<<<<< HEAD
 void PackageManager::installRef(InstallTask &taskContext,
                                 const package::Reference &ref,
-                                bool develop) noexcept
-=======
-void PackageManager::Install(InstallTask &taskContext,
-                             const package::Reference &ref,
-                             const std::string &module) noexcept
->>>>>>> 979f6931
+                               const std::string &module) noexcept
 {
     LINGLONG_TRACE("install " + ref.toString());
 
@@ -637,15 +591,8 @@
         taskContext.updateStatus(InstallTask::Failed, LINGLONG_ERRV(info).message());
         return;
     }
-<<<<<<< HEAD
-
-    pullDependency(taskContext, *info, develop);
-=======
-    // for 'kind: app', check runtime and foundation
-    if (info->kind == "app") {
-        pullDependency(taskContext, *info, module);
-    }
->>>>>>> 979f6931
+
+    pullDependency(taskContext, *info, module);
 
     // check the status of pull runtime and foundation
     if (taskContext.currentStatus() == InstallTask::Failed
@@ -744,30 +691,10 @@
 
     auto &taskRef = this->taskList.emplace_back(std::move(task));
     connect(&taskRef, &InstallTask::TaskChanged, this, &PackageManager::TaskChanged);
-<<<<<<< HEAD
-    taskRef.setJob([this, &taskRef, reference, newReference, isDevelop]() {
-        this->Update(taskRef, reference, newReference, isDevelop);
+    taskRef.setJob([this, reference, newReference, &taskRef, curModule]() {
+        this->Update(taskRef, reference, newReference, curModule);
     });
     Q_EMIT TaskListChanged(taskRef.taskID());
-=======
-
-    QMetaObject::invokeMethod(
-      QCoreApplication::instance(),
-      [this, reference, newReference, &taskRef, curModule] {
-          auto removeTask = utils::finally::finally([&taskRef, this] {
-              auto elem = std::find(this->taskList.begin(), this->taskList.end(), taskRef);
-              if (elem == this->taskList.end()) {
-                  qCritical() << "the status of package manager is invalid";
-                  return;
-              }
-              this->taskList.erase(elem);
-          });
-
-          this->Update(taskRef, reference, newReference, curModule);
-      },
-      Qt::QueuedConnection);
-
->>>>>>> 979f6931
     return utils::serialize::toQVariantMap(api::types::v1::PackageManager1ResultWithTaskID{
       .taskID = taskRef.taskID().toStdString(),
       .code = 0,
@@ -784,11 +711,7 @@
 
     utils::Transaction t;
 
-<<<<<<< HEAD
-    this->installRef(taskContext, newRef, develop);
-=======
-    this->Install(taskContext, newRef, module);
->>>>>>> 979f6931
+    this->installRef(taskContext, newRef, module);
     if (taskContext.currentStatus() == InstallTask::Failed
         || taskContext.currentStatus() == InstallTask::Canceled) {
         return;
@@ -945,14 +868,8 @@
                 return;
             }
 
-<<<<<<< HEAD
-            transaction.addRollBack([this, runtimeRef = *runtime, develop]() noexcept {
-                auto result = this->repo.remove(runtimeRef, develop);
-=======
-            auto runtimeRef = *runtime;
-            transaction.addRollBack([this, runtimeRef, &module]() noexcept {
+            transaction.addRollBack([this, runtimeRef = *runtime, &module]() noexcept {
                 auto result = this->repo.remove(runtimeRef, module);
->>>>>>> 979f6931
                 if (!result) {
                     qCritical() << result.error();
                     Q_ASSERT(false);
@@ -986,15 +903,10 @@
             return;
         }
 
-<<<<<<< HEAD
-        this->repo.pull(taskContext, *base, develop);
+        this->repo.pull(taskContext, *base, module);
 
         if (taskContext.currentStatus() == InstallTask::Canceled
             || taskContext.currentStatus() == InstallTask::Failed) {
-=======
-        this->repo.pull(taskContext, *base, module);
-        if (taskContext.currentStatus() == InstallTask::Failed) {
->>>>>>> 979f6931
             return;
         }
     }
