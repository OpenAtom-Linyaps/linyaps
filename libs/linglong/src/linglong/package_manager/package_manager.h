--- conflicted
+++ resolved
@@ -6,7 +6,6 @@
 
 #pragma once
 
-#include "linglong/api/dbus/v1/package_manager.h"
 #include "linglong/repo/ostree_repo.h"
 #include "task.h"
 
@@ -71,12 +70,9 @@
     PackageManager(PackageManager &&) = delete;
     auto operator=(const PackageManager &) -> PackageManager & = delete;
     auto operator=(PackageManager &&) -> PackageManager & = delete;
-<<<<<<< HEAD
-=======
     void Install(InstallTask &taskContext,
                  const package::Reference &ref,
                  const std::string &module) noexcept;
->>>>>>> 979f6931
     void Update(InstallTask &taskContext,
                 const package::Reference &ref,
                 const package::Reference &newRef,
@@ -86,7 +82,7 @@
     Q_SLOT : [[nodiscard]] auto getConfiguration() const noexcept -> QVariantMap;
     void setConfiguration(const QVariantMap &parameters) noexcept;
     auto Install(const QVariantMap &parameters) noexcept -> QVariantMap;
-    void installRef(InstallTask &taskContext, const package::Reference &ref, bool devel) noexcept;
+    void installRef(InstallTask &taskContext, const package::Reference &ref, const std::string &module) noexcept;
     auto InstallFromFile(const QDBusUnixFileDescriptor &fd, const QString &fileType) noexcept
       -> QVariantMap;
     auto Uninstall(const QVariantMap &parameters) noexcept -> QVariantMap;
