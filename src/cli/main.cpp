--- conflicted
+++ resolved
@@ -91,8 +91,6 @@
              //        runtime::Application ogApp(appID, r);
              //        return ogApp.start();
              return -1;
-<<<<<<< HEAD
-=======
          }},
         {"exec", [&](QCommandLineParser &parser) -> int {
              parser.clearPositionalArguments();
@@ -113,7 +111,6 @@
              auto pid = containerID.toInt();
 
              return namespaceEnter(pid, QStringList {cmd});
->>>>>>> b30b0ff4
          }},
         {"ps", [&](QCommandLineParser &parser) -> int {
              parser.clearPositionalArguments();
@@ -125,16 +122,9 @@
              parser.process(app);
 
              auto outputFormat = parser.value(optOutputFormat);
-<<<<<<< HEAD
-
-             // TODO: show ps result
-             //        return runtime::Manager::ps(outputFormat);
-             return -1;
-=======
              auto containerList = pm.ListContainer().value();
              showContainer(containerList, outputFormat);
              return 0;
->>>>>>> b30b0ff4
          }},
         {"kill", [&](QCommandLineParser &parser) -> int {
              parser.clearPositionalArguments();
